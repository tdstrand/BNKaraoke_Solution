﻿using BNKaraoke.DJ.Models;
using BNKaraoke.DJ.Services;
using BNKaraoke.DJ.Views;
using CommunityToolkit.Mvvm.ComponentModel;
using CommunityToolkit.Mvvm.Input;
using Serilog;
using System;
using System.Collections.Generic;
using System.Collections.ObjectModel;
using System.ComponentModel;
using System.Linq;
using System.Threading;
using System.Threading.Tasks;
using System.Windows;
using System.Windows.Controls;
using System.Windows.Input;
using System.Windows.Threading;

namespace BNKaraoke.DJ.ViewModels
{
    public enum ShowState
    {
        PreShow,
        Running,
        Paused,
        Ended
    }

    public partial class DJScreenViewModel : ObservableObject
    {
        private readonly IUserSessionService _userSessionService = UserSessionService.Instance;
        private readonly IApiService _apiService = new ApiService(UserSessionService.Instance, SettingsService.Instance);
        private readonly SettingsService _settingsService = SettingsService.Instance;
        private readonly VideoCacheService? _videoCacheService;
        private readonly SignalRService? _signalRService;
<<<<<<< HEAD
        private readonly CacheSyncService _cacheSyncService = null!;
        private readonly Dictionary<int, QueueUpdateMetadata> _queueUpdateMetadata = new();
        private readonly Dictionary<string, SingerUpdateMetadata> _singerUpdateMetadata = new(StringComparer.OrdinalIgnoreCase);
        private readonly Dictionary<int, QueueEntryViewModel> _queueEntryLookup = new();
        private readonly HashSet<int> _hiddenQueueEntryIds = new();
        private int? _lastKnownQueueUiCount;
        private DateTime _lastRulesUpdate = DateTime.MinValue;
        private const int RulesThrottleMs = 500;
        private DispatcherTimer? _queueDebounceTimer;
        private DispatcherTimer? _singerDebounceTimer;
        private TaskCompletionSource<bool>? _initialQueueTcs;
        private TaskCompletionSource<bool>? _initialSingersTcs;
        private readonly TimeSpan _initialSnapshotTimeout = TimeSpan.FromSeconds(5);
=======
        private readonly CacheSyncService _cacheSyncService;
>>>>>>> c049b761
        private string? _currentEventId;
        private VideoPlayerWindow? _videoPlayerWindow;
        private int _preFadeVolume = 100;
        private bool _isLoginWindowOpen;

        public ListView? QueueItemsListView { get; set; }

        [ObservableProperty] private bool _isAuthenticated;
        [ObservableProperty] private string _welcomeMessage = "Not logged in";
        [ObservableProperty] private string _loginLogoutButtonText = "Login";
        [ObservableProperty] private string _loginLogoutButtonColor = "#3B82F6"; // Blue
        [ObservableProperty] private string _joinEventButtonText = "No Live Events";
        [ObservableProperty] private string _joinEventButtonColor = "Gray"; // Disabled
        [ObservableProperty] private bool _isJoinEventButtonVisible;
        [ObservableProperty] private bool _isJoinEventButtonEnabled;
        [ObservableProperty] private bool _isViewSungSongsButtonVisible;
        [ObservableProperty] private ObservableCollection<EventDto> _liveEvents = new ObservableCollection<EventDto>();
        [ObservableProperty] private EventDto? _selectedEvent;
        [ObservableProperty] private EventDto? _currentEvent;
        private ObservableCollection<QueueEntryViewModel> _queueEntries = new();
        public ObservableCollection<QueueEntryViewModel> QueueEntries
        {
            get => _queueEntries;
            set
            {
                if (_queueEntries != value)
                {
                    _queueEntries = value;
                    OnPropertyChanged();
                    // REMOVED: OnQueueEntriesChanged — partial method has no implementation (CS0759 fix)
                }
            }
        }
        [ObservableProperty] private QueueEntryViewModel? _selectedQueueEntry;
        [ObservableProperty] private bool _isPlaying;
        [ObservableProperty] private ObservableCollection<Singer> _singers = new ObservableCollection<Singer>();
        [ObservableProperty] private int _nonDummySingersCount;
        [ObservableProperty] private ObservableCollection<Singer> _greenSingers = new ObservableCollection<Singer>();
        [ObservableProperty] private ObservableCollection<Singer> _yellowSingers = new ObservableCollection<Singer>();
        [ObservableProperty] private ObservableCollection<Singer> _orangeSingers = new ObservableCollection<Singer>();
        [ObservableProperty] private ObservableCollection<Singer> _redSingers = new ObservableCollection<Singer>();
        [ObservableProperty] private string _showButtonText = "Start Show";
        [ObservableProperty] private string _showButtonColor = "#22d3ee"; // Cyan
        [ObservableProperty] private bool _isShowActive;
        [ObservableProperty] private QueueEntryViewModel? _playingQueueEntry;
        [ObservableProperty] private int _totalSongsPlayed;
        [ObservableProperty] private bool _isAutoPlayEnabled = false;
        [ObservableProperty] private string _autoPlayButtonText = "Auto Play: OFF";
        [ObservableProperty] private string _currentVideoPosition = "--:--";
        [ObservableProperty] private string _timeRemaining = "--:--";
        [ObservableProperty] private int _timeRemainingSeconds;
        [ObservableProperty] private DateTime? _warningExpirationTime;
        [ObservableProperty] private bool _isVideoPaused;
        [ObservableProperty] private string _warningMessage = "";
        [ObservableProperty] private int _sungCount;
        [ObservableProperty] private double _songPosition;
        [ObservableProperty] private TimeSpan _songDuration = TimeSpan.FromMinutes(4);
        [ObservableProperty] private string _stopRestartButtonColor = "#22d3ee"; // Default cyan
        [ObservableProperty] private string _normalizationDisplay = "0.0";
        [ObservableProperty] private int _bassBoost; // Bass gain in dB (0-20)
        [ObservableProperty] private ShowState _currentShowState = ShowState.PreShow;

        public ICommand? ViewSungSongsCommand { get; }
<<<<<<< HEAD
        public ICommand IncreaseBassBoostCommand { get; } = null!;
        public ICommand DecreaseBassBoostCommand { get; } = null!;
        public IAsyncRelayCommand ManualRefreshDataCommand { get; } = null!;

        public DJScreenViewModel(VideoCacheService? videoCacheService = null)
        {
            QueueEntries = new ObservableCollection<QueueEntryViewModel>();
            // ← Only place we ever assign a new collection
=======
        public ICommand GetReorderSuggestionsCommand => _getReorderSuggestionsCommand;
        public ICommand IncreaseBassBoostCommand { get; }
        public ICommand DecreaseBassBoostCommand { get; }

        private readonly RelayCommand _getReorderSuggestionsCommand;

        public DJScreenViewModel(VideoCacheService? videoCacheService = null)
        {
            _getReorderSuggestionsCommand = new RelayCommand(
                async () => await GetReorderSuggestionsAsync(),
                () => QueueEntries?.Count >= 3 && (CurrentEvent?.EventId ?? 0) > 0);
            IncreaseBassBoostCommand = new RelayCommand(_ => BassBoost = Math.Min(20, BassBoost + 1));
            DecreaseBassBoostCommand = new RelayCommand(_ => BassBoost = Math.Max(0, BassBoost - 1));
            _cacheSyncService = new CacheSyncService(_apiService, _settingsService);
>>>>>>> c049b761

            try
            {
                Log.Information("[DJSCREEN VM] Starting ViewModel constructor");
                _videoCacheService = videoCacheService ?? new VideoCacheService(_settingsService, _apiService);
                Log.Information("[DJSCREEN VM] VideoCacheService initialized, CachePath={CachePath}", _settingsService.Settings.VideoCachePath);
                _signalRService = new SignalRService(
                    _userSessionService,
                    HandleQueueUpdated,
                    HandleQueueReorderApplied,
                    HandleSingerStatusUpdated,
                    HandleInitialQueue,
                    HandleInitialSingers
                );
                _userSessionService.SessionChanged += UserSessionService_SessionChanged;
                Log.Information("[DJSCREEN VM] Subscribed to SessionChanged event");
                ViewSungSongsCommand = new RelayCommand(ExecuteViewSungSongs);
<<<<<<< HEAD
                IncreaseBassBoostCommand = new RelayCommand(_ => BassBoost = Math.Min(20, BassBoost + 1));
                DecreaseBassBoostCommand = new RelayCommand(_ => BassBoost = Math.Max(0, BassBoost - 1));
                ManualRefreshDataCommand = new AsyncRelayCommand(ManualRefreshDataAsync);
                UpdateAuthenticationStateInitial();
                LoadLiveEventsAsync().GetAwaiter().GetResult();
                IsAutoPlayEnabled = false;
=======
                UpdateAuthenticationStateInitial();
                LoadLiveEventsAsync().GetAwaiter().GetResult();
                InitializeOverlayBindings();
                UpdateReorderCommandState();
                _preFadeVolume = 100;
                Log.Information("[VOLUME] Default pre-fade volume set to {Volume}%", _preFadeVolume);
>>>>>>> c049b761
                Log.Information("[DJSCREEN VM] Initialized UI state in constructor");
                Log.Information("[DJSCREEN VM] ViewModel instance created: {InstanceId}", GetHashCode());
            }
            catch (Exception ex)
            {
                Log.Error("[DJSCREEN VM] Failed to initialize ViewModel: {Message}, StackTrace={StackTrace}", ex.Message, ex.StackTrace);
                MessageBox.Show($"Failed to initialize DJScreen: {ex.Message}", "Error", MessageBoxButton.OK, MessageBoxImage.None);
            }
        }

        private void SetViewSungSongsVisibility(bool isVisible)
        {
            try
            {
                Application.Current.Dispatcher.Invoke(() =>
                {
                    if (IsViewSungSongsButtonVisible != isVisible)
                    {
                        IsViewSungSongsButtonVisible = isVisible;
                        OnPropertyChanged(nameof(IsViewSungSongsButtonVisible));
                    }
                });
            }
            catch (Exception ex)
            {
                Log.Error("[DJSCREEN] Failed to update View Sung Songs visibility: {Message}", ex.Message);
            }
        }

        private void SetPreShowButton()
        {
            IsShowActive = false;
            ShowButtonText = "Start Show";
            ShowButtonColor = "#22d3ee";
        }

        private void SetLiveShowButton()
        {
            IsShowActive = true;
            ShowButtonText = "End Show";
            ShowButtonColor = "#FF0000";
        }

        private async Task LoadLiveEventsAsync()
        {
            try
            {
                using var cts = new CancellationTokenSource(TimeSpan.FromSeconds(10));
                var events = await _apiService.GetLiveEventsAsync(cts.Token);
                Application.Current.Dispatcher.Invoke(() =>
                {
                    LiveEvents.Clear();
                    foreach (var evt in events.Where(e => e != null && !string.IsNullOrEmpty(e.EventCode) && e.Status == "Live"))
                    {
                        LiveEvents.Add(evt);
                    }
                    UpdateJoinEventButtonState(events);
                    if (LiveEvents.Any() && SelectedEvent == null)
                    {
                        SelectedEvent = LiveEvents.FirstOrDefault(); // Ensure default selection
                    }
                    OnPropertyChanged(nameof(LiveEvents));
                    OnPropertyChanged(nameof(SelectedEvent));
                    OnPropertyChanged(nameof(JoinEventButtonText));
                    OnPropertyChanged(nameof(JoinEventButtonColor));
                    OnPropertyChanged(nameof(IsJoinEventButtonEnabled));
                });
                Log.Information("[DJSCREEN VM] Loaded {Count} live events", LiveEvents.Count);
            }
            catch (Exception ex)
            {
                Log.Error("[DJSCREEN VM] Failed to load live events: {Message}, StackTrace={StackTrace}", ex.Message, ex.StackTrace);
                SetWarningMessage($"Failed to load live events: {ex.Message}");
                Application.Current.Dispatcher.Invoke(() =>
                {
                    JoinEventButtonText = "No Live Events";
                    JoinEventButtonColor = "Gray";
                    IsJoinEventButtonEnabled = false;
                    OnPropertyChanged(nameof(JoinEventButtonText));
                    OnPropertyChanged(nameof(JoinEventButtonColor));
                    OnPropertyChanged(nameof(IsJoinEventButtonEnabled));
                });
            }
        }

        private async Task GetReorderSuggestionsAsync()
        {
            if (CurrentEvent?.EventId is not int eventId || eventId <= 0)
            {
                MessageBox.Show("Not joined to an event.", "Reorder", MessageBoxButton.OK, MessageBoxImage.Warning);
                return;
            }

            try
            {
                Log.Information("[REORDER] Fetching suggestions for EventId={EventId}", eventId);
                var response = await _apiService.GetReorderSuggestionsAsync(eventId);

                if (response?.Suggestions?.Any() != true)
                {
                    MessageBox.Show("Queue is already fair!", "Reorder", MessageBoxButton.OK, MessageBoxImage.Information);
                    return;
                }

                var dialog = new ReorderSuggestionsWindow(response.Suggestions);
                if (dialog.ShowDialog() == true)
                {
                    await ApplyReorderSuggestionsAsync(response.Suggestions);
                }
            }
            catch (Exception ex)
            {
                Log.Error(ex, "[REORDER] Failed to fetch suggestions for EventId={EventId}", eventId);
                MessageBox.Show($"Error: {ex.Message}", "Reorder", MessageBoxButton.OK, MessageBoxImage.Error);
            }
        }

        private async Task ApplyReorderSuggestionsAsync(List<ReorderSuggestion> suggestions)
        {
            if (CurrentEvent?.EventId is not int eventId || eventId <= 0)
            {
                MessageBox.Show("Not joined to an event.", "Reorder", MessageBoxButton.OK, MessageBoxImage.Warning);
                return;
            }

            try
            {
                var request = new ApplyReorderRequest
                {
                    EventId = eventId,
                    Suggestions = suggestions
                };

                await _apiService.ApplyReorderSuggestionsAsync(request);
                Log.Information("[REORDER] Applied {SuggestionCount} suggestions for EventId={EventId}", suggestions.Count, eventId);
            }
            catch (Exception ex)
            {
                Log.Error(ex, "[REORDER] Failed to apply suggestions for EventId={EventId}", eventId);
                MessageBox.Show($"Error applying reorder suggestions: {ex.Message}", "Reorder Error", MessageBoxButton.OK, MessageBoxImage.Error);
            }
        }

        private void UpdateReorderCommandState()
        {
            _getReorderSuggestionsCommand?.RaiseCanExecuteChanged();
        }

        private void UpdateJoinEventButtonState(IReadOnlyList<EventDto> events)
        {
            if (!IsAuthenticated)
            {
                JoinEventButtonText = "No Live Events";
                JoinEventButtonColor = "Gray";
                IsJoinEventButtonEnabled = false;
                SelectedEvent = null;
                return;
            }
            var liveEvents = events.Where(e => e != null && !string.IsNullOrEmpty(e.EventCode) && e.Status == "Live").ToList();
            if (liveEvents.Count == 0)
            {
                JoinEventButtonText = "No Live Events";
                JoinEventButtonColor = "Gray";
                IsJoinEventButtonEnabled = false;
                SelectedEvent = null;
            }
            else if (liveEvents.Count == 1)
            {
                JoinEventButtonText = $"Join Event: {liveEvents[0].EventCode ?? "Event"}";
                JoinEventButtonColor = "#3B82F6";
                IsJoinEventButtonEnabled = true;
                SelectedEvent = liveEvents[0];
            }
            else
            {
                JoinEventButtonText = "Join Event: Select";
                JoinEventButtonColor = "#3B82F6";
                IsJoinEventButtonEnabled = true;
                SelectedEvent = liveEvents.FirstOrDefault(); // Default to first valid event
            }
        }

        private void ExecuteViewSungSongs(object? parameter)
        {
            try
            {
                Log.Information("[DJSCREEN] ViewSungSongs command invoked");
                if (string.IsNullOrEmpty(_currentEventId))
                {
                    Log.Information("[DJSCREEN] ViewSungSongs failed: No event joined");
                    SetWarningMessage("Please join an event to view sung songs.");
                    return;
                }
                var viewModel = new SungSongsViewModel(_apiService, _currentEventId);
                var window = new SungSongsView
                {
                    DataContext = viewModel
                };
                window.Loaded += async (s, e) =>
                {
                    await viewModel.InitializeAsync();
                    Log.Information("[DJSCREEN] Initialized SungSongsViewModel for EventId={EventId}", _currentEventId);
                };
                window.ShowDialog();
                Log.Information("[DJSCREEN] SungSongsView opened for EventId={EventId}", _currentEventId);
            }
            catch (Exception ex)
            {
                Log.Error("[DJSCREEN] Failed to open SungSongsView: {Message}, StackTrace={StackTrace}", ex.Message, ex.StackTrace);
                SetWarningMessage($"Failed to view sung songs: {ex.Message}");
            }
        }

        public void UpdateAuthenticationStateInitial()
        {
            try
            {
                Log.Information("[DJSCREEN] Initializing authentication state");
                bool newIsAuthenticated = _userSessionService.IsAuthenticated;
                string newWelcomeMessage = newIsAuthenticated ? $"Welcome, {_userSessionService.FirstName ?? "User"}" : "Not logged in";
                string newLoginLogoutButtonText = newIsAuthenticated ? "Logout" : "Login";
                string newLoginLogoutButtonColor = newIsAuthenticated ? "#FF0000" : "#3B82F6";
                bool newIsJoinEventButtonVisible = newIsAuthenticated;
                IsAuthenticated = newIsAuthenticated;
                WelcomeMessage = newWelcomeMessage;
                LoginLogoutButtonText = newLoginLogoutButtonText;
                LoginLogoutButtonColor = newLoginLogoutButtonColor;
                IsJoinEventButtonVisible = newIsJoinEventButtonVisible;
                if (!newIsAuthenticated)
                {
                    JoinEventButtonText = "No Live Events";
                    JoinEventButtonColor = "Gray";
                    IsJoinEventButtonEnabled = false;
                    _currentEventId = null;
                    CurrentEvent = null;
                    LiveEvents.Clear();
                    SelectedEvent = null;
                    ClearQueueCollections();
                    Singers.Clear();
                    GreenSingers.Clear();
                    YellowSingers.Clear();
                    OrangeSingers.Clear();
                    RedSingers.Clear();
                    NonDummySingersCount = 0;
                    SungCount = 0;
                    ClearPlayingQueueEntry();
                    TeardownShowVisuals();
                    SetPreShowButton();
                    CurrentShowState = ShowState.PreShow;
                }
                Application.Current.Dispatcher.Invoke(() =>
                {
                    OnPropertyChanged(nameof(IsAuthenticated));
                    OnPropertyChanged(nameof(WelcomeMessage));
                    OnPropertyChanged(nameof(LoginLogoutButtonText));
                    OnPropertyChanged(nameof(LoginLogoutButtonColor));
                    OnPropertyChanged(nameof(IsJoinEventButtonVisible));
                    OnPropertyChanged(nameof(JoinEventButtonText));
                    OnPropertyChanged(nameof(JoinEventButtonColor));
                    OnPropertyChanged(nameof(IsJoinEventButtonEnabled));
                    OnPropertyChanged(nameof(LiveEvents));
                    OnPropertyChanged(nameof(SelectedEvent));
                    OnPropertyChanged(nameof(CurrentEvent));
                    OnPropertyChanged(nameof(QueueEntries));
                    OnPropertyChanged(nameof(Singers));
                    OnPropertyChanged(nameof(GreenSingers));
                    OnPropertyChanged(nameof(YellowSingers));
                    OnPropertyChanged(nameof(OrangeSingers));
                    OnPropertyChanged(nameof(RedSingers));
                    OnPropertyChanged(nameof(NonDummySingersCount));
                    OnPropertyChanged(nameof(ShowButtonText));
                    OnPropertyChanged(nameof(ShowButtonColor));
                    OnPropertyChanged(nameof(IsShowActive));
                    OnPropertyChanged(nameof(PlayingQueueEntry));
                    OnPropertyChanged(nameof(SungCount));
                });
                SetViewSungSongsVisibility(!string.IsNullOrEmpty(_currentEventId));
                Log.Information("[DJSCREEN] Initial authentication state set: IsAuthenticated={IsAuthenticated}, WelcomeMessage={WelcomeMessage}, LoginLogoutButtonText={LoginLogoutButtonText}, IsJoinEventButtonVisible={IsJoinEventButtonVisible}, UserName={UserName}",
                    IsAuthenticated, WelcomeMessage, LoginLogoutButtonText, IsJoinEventButtonVisible, _userSessionService.UserName ?? "null");
            }
            catch (Exception ex)
            {
                Log.Error("[DJSCREEN] Failed to initialize authentication state: {Message}, StackTrace={StackTrace}", ex.Message, ex.StackTrace);
                SetWarningMessage($"Failed to initialize authentication: {ex.Message}");
            }
        }

        public async Task UpdateAuthenticationState()
        {
            try
            {
                Log.Information("[DJSCREEN] Updating authentication state");
                bool newIsAuthenticated = _userSessionService.IsAuthenticated;
                string newWelcomeMessage = newIsAuthenticated ? $"Welcome, {_userSessionService.FirstName ?? "User"}" : "Not logged in";
                string newLoginLogoutButtonText = newIsAuthenticated ? "Logout" : "Login";
                string newLoginLogoutButtonColor = newIsAuthenticated ? "#FF0000" : "#3B82F6";
                bool newIsJoinEventButtonVisible = newIsAuthenticated;
                IsAuthenticated = newIsAuthenticated;
                WelcomeMessage = newWelcomeMessage;
                LoginLogoutButtonText = newLoginLogoutButtonText;
                LoginLogoutButtonColor = newLoginLogoutButtonColor;
                IsJoinEventButtonVisible = newIsJoinEventButtonVisible;
                if (!newIsAuthenticated)
                {
                    JoinEventButtonText = "No Live Events";
                    JoinEventButtonColor = "Gray";
                    IsJoinEventButtonEnabled = false;
                    _currentEventId = null;
                    CurrentEvent = null;
                    LiveEvents.Clear();
                    SelectedEvent = null;
                    ClearQueueCollections();
                    Singers.Clear();
                    GreenSingers.Clear();
                    YellowSingers.Clear();
                    OrangeSingers.Clear();
                    RedSingers.Clear();
                    NonDummySingersCount = 0;
                    SungCount = 0;
                    ClearPlayingQueueEntry();
                    TeardownShowVisuals();
                    SetPreShowButton();
                    CurrentShowState = ShowState.PreShow;
                    if (_signalRService != null)
                    {
                        await _signalRService.StopAsync(0);
                        Log.Information("[DJSCREEN SIGNALR] Disconnected from KaraokeDJHub on logout");
                    }
                }
                else
                {
                    if (string.IsNullOrEmpty(_userSessionService.UserName))
                    {
                        Log.Warning("[DJSCREEN] UserName is null after authentication");
                        SetWarningMessage("User authentication incomplete: UserName not set.");
                        _userSessionService.ClearSession();
                        IsAuthenticated = false;
                        WelcomeMessage = "Not logged in";
                        LoginLogoutButtonText = "Login";
                        LoginLogoutButtonColor = "#3B82F6";
                        JoinEventButtonText = "No Live Events";
                        JoinEventButtonColor = "Gray";
                        IsJoinEventButtonEnabled = false;
                    }
                    else if (string.IsNullOrEmpty(_currentEventId) && !_isLoginWindowOpen)
                    {
                        await LoadLiveEventsAsync();
                    }
                }
                Application.Current.Dispatcher.Invoke(() =>
                {
                    OnPropertyChanged(nameof(IsAuthenticated));
                    OnPropertyChanged(nameof(WelcomeMessage));
                    OnPropertyChanged(nameof(LoginLogoutButtonText));
                    OnPropertyChanged(nameof(LoginLogoutButtonColor));
                    OnPropertyChanged(nameof(IsJoinEventButtonVisible));
                    OnPropertyChanged(nameof(JoinEventButtonText));
                    OnPropertyChanged(nameof(JoinEventButtonColor));
                    OnPropertyChanged(nameof(IsJoinEventButtonEnabled));
                    OnPropertyChanged(nameof(LiveEvents));
                    OnPropertyChanged(nameof(SelectedEvent));
                    OnPropertyChanged(nameof(CurrentEvent));
                    OnPropertyChanged(nameof(QueueEntries));
                    OnPropertyChanged(nameof(Singers));
                    OnPropertyChanged(nameof(GreenSingers));
                    OnPropertyChanged(nameof(YellowSingers));
                    OnPropertyChanged(nameof(OrangeSingers));
                    OnPropertyChanged(nameof(RedSingers));
                    OnPropertyChanged(nameof(NonDummySingersCount));
                    OnPropertyChanged(nameof(ShowButtonText));
                    OnPropertyChanged(nameof(ShowButtonColor));
                    OnPropertyChanged(nameof(IsShowActive));
                    OnPropertyChanged(nameof(PlayingQueueEntry));
                    OnPropertyChanged(nameof(SungCount));
                });
                SetViewSungSongsVisibility(!string.IsNullOrEmpty(_currentEventId));
                Log.Information("[DJSCREEN] Authentication state updated: IsAuthenticated={IsAuthenticated}, WelcomeMessage={WelcomeMessage}, LoginLogoutButtonText={LoginLogoutButtonText}, IsJoinEventButtonVisible={IsJoinEventButtonVisible}, UserName={UserName}",
                    IsAuthenticated, WelcomeMessage, LoginLogoutButtonText, IsJoinEventButtonVisible, _userSessionService.UserName ?? "null");
            }
            catch (Exception ex)
            {
                Log.Error("[DJSCREEN] Failed to update authentication state: {Message}, StackTrace={StackTrace}", ex.Message, ex.StackTrace);
                SetWarningMessage($"Failed to update authentication: {ex.Message}");
            }
        }

        private void ClearPlayingQueueEntry()
        {
            try
            {
                Log.Information("[DJSCREEN] Clearing PlayingQueueEntry");
                Application.Current.Dispatcher.Invoke(() =>
                {
                    PlayingQueueEntry = null;
                    IsPlaying = false;
                    IsVideoPaused = false;
                    SongPosition = 0;
                    CurrentVideoPosition = "--:--";
                    TimeRemainingSeconds = 0;
                    TimeRemaining = "--:--";
                    StopRestartButtonColor = "#22d3ee";
                    OnPropertyChanged(nameof(PlayingQueueEntry));
                    OnPropertyChanged(nameof(IsPlaying));
                    OnPropertyChanged(nameof(IsVideoPaused));
                    OnPropertyChanged(nameof(SongPosition));
                    OnPropertyChanged(nameof(CurrentVideoPosition));
                    OnPropertyChanged(nameof(TimeRemaining));
                    OnPropertyChanged(nameof(TimeRemainingSeconds));
                    OnPropertyChanged(nameof(StopRestartButtonColor));
                    Log.Information("[DJSCREEN] UI updated after clearing PlayingQueueEntry");
                });
            }
            catch (Exception ex)
            {
                Log.Error("[DJSCREEN] Failed to clear PlayingQueueEntry: {Message}, StackTrace={StackTrace}", ex.Message, ex.StackTrace);
                SetWarningMessage($"Failed to clear current song: {ex.Message}");
            }
        }

        private void HandleQueueReorderApplied(QueueReorderAppliedMessage message)
        {
            Application.Current.Dispatcher.InvokeAsync(async () =>
            {
                try
                {
                    if (string.IsNullOrEmpty(_currentEventId) || !int.TryParse(_currentEventId, out var currentEventId) || currentEventId != message.EventId)
                    {
                        Log.Information("[DJSCREEN SIGNALR] Ignoring queue/reorder_applied for EventId={MessageEventId}. CurrentEventId={CurrentEventId}", message.EventId, _currentEventId);
                        return;
                    }

                    var movedCount = message.MovedQueueIds?.Count ?? message.Metrics?.MoveCount ?? 0;
                    Log.Information("[DJSCREEN SIGNALR] Processing queue/reorder_applied: EventId={EventId}, Version={Version}, Moves={Moves}", message.EventId, message.Version, movedCount);

                    var order = message.Order ?? new List<QueueReorderOrderItem>();
                    var queueMap = _queueEntryLookup.Values.ToDictionary(entry => entry.QueueId);
                    var reordered = new List<QueueEntryViewModel>(queueMap.Count);

                    foreach (var item in order.OrderBy(o => o.Position))
                    {
                        if (queueMap.TryGetValue(item.QueueId, out var entry))
                        {
                            entry.Position = item.Position;
                            reordered.Add(entry);
                            queueMap.Remove(item.QueueId);
                        }
                        else
                        {
                            Log.Debug("[DJSCREEN SIGNALR] queue/reorder_applied included unknown QueueId={QueueId}", item.QueueId);
                        }
                    }

                    if (queueMap.Count > 0)
                    {
                        foreach (var leftover in queueMap.Values.OrderBy(e => e.Position))
                        {
                            reordered.Add(leftover);
                        }
                    }

                    var previouslySelectedId = SelectedQueueEntry?.QueueId;

                    QueueEntries.Clear();
                    _hiddenQueueEntryIds.Clear();
                    foreach (var entry in reordered.OrderBy(e => e.Position))
                    {
                        UpdateEntryVisibility(entry);
                    }

                    OnPropertyChanged(nameof(QueueEntries));
                    LogQueueSummary("Updated");

                    if (previouslySelectedId.HasValue)
                    {
                        var restoredSelection = QueueEntries.FirstOrDefault(q => q.QueueId == previouslySelectedId.Value);
                        if (restoredSelection != null)
                        {
                            SelectedQueueEntry = restoredSelection;
                        }
                        else if (QueueEntries.Any())
                        {
                            SelectedQueueEntry = QueueEntries.First();
                        }
                    }

                    await LoadSungCountAsync();

                    if (movedCount > 0)
                    {
                        var toast = movedCount == 1
                            ? "Queue reorder applied: 1 song moved."
                            : $"Queue reorder applied: {movedCount} songs moved.";
                        SetWarningMessage(toast);
                    }
                    else
                    {
                        SetWarningMessage("Queue reorder applied.");
                    }
                }
                catch (Exception ex)
                {
                    Log.Error(ex, "[DJSCREEN SIGNALR] Failed to handle queue/reorder_applied for EventId={EventId}: {Message}", message.EventId, ex.Message);
                    SetWarningMessage($"Failed to process reorder update: {ex.Message}");
                }
            });
        }

        private void HandleQueueUpdated(QueueUpdateMessage message)
        {
            Application.Current.Dispatcher.InvokeAsync(() =>
            {
                try
                {
                    Log.Information("[DJSCREEN SIGNALR] Handling QueueUpdated: QueueId={QueueId}, Action={Action}, Version={Version}, UpdateId={UpdateId}",
                        message.QueueId, message.Action, message.Version, message.UpdateId);

                    if (ShouldIgnoreQueueUpdate(message))
                    {
                        Log.Warning("[DJSCREEN SIGNALR] Ignored duplicate/out-of-order queue update for QueueId={QueueId}", message.QueueId);
                        return;
                    }

                    ApplyQueueUpdate(message);
                    UpdateQueueMetadata(message);
                }
                catch (Exception ex)
                {
                    Log.Error("[DJSCREEN SIGNALR] Failed to handle QueueUpdated for QueueId={QueueId}: {Message}, StackTrace={StackTrace}",
                        message.QueueId, ex.Message, ex.StackTrace);
                    SetWarningMessage($"Failed to update queue: {ex.Message}");
                }
            });
        }

        private void HandleSingerStatusUpdated(SingerStatusUpdateMessage message)
        {
            Application.Current.Dispatcher.InvokeAsync(() =>
            {
                try
                {
                    Log.Information("[DJSCREEN SIGNALR] Handling SingerStatusUpdated: UserId={UserId}, IsLoggedIn={IsLoggedIn}, IsJoined={IsJoined}, IsOnBreak={IsOnBreak}, UpdateId={UpdateId}",
                        message.UserId, message.IsLoggedIn, message.IsJoined, message.IsOnBreak, message.UpdateId);

                    if (ShouldIgnoreSingerUpdate(message))
                    {
                        Log.Warning("[DJSCREEN SIGNALR] Ignored duplicate/out-of-order singer update for UserId={UserId}", message.UserId);
                        return;
                    }

                    ApplySingerUpdate(message);
                    UpdateSingerMetadata(message);
                    ScheduleSingerAggregation();
                }
                catch (Exception ex)
                {
                    Log.Error("[DJSCREEN SIGNALR] Failed to handle SingerStatusUpdated for UserId={UserId}: {Message}, StackTrace={StackTrace}",
                        message.UserId, ex.Message, ex.StackTrace);
                    SetWarningMessage($"Failed to update singers: {ex.Message}");
                }
            });
        }

        private async Task ManualRefreshDataAsync()
        {
            try
            {
                if (string.IsNullOrEmpty(_currentEventId))
                {
                    Log.Information("[DJSCREEN] Manual refresh skipped: no active event");
                    SetWarningMessage("Join an event before refreshing data.");
                    return;
                }

                Log.Information("[DJSCREEN] Manual refresh invoked for EventId={EventId}", _currentEventId);
                await LoadQueueData();
                await LoadSingersAsync();
                await LoadSungCountAsync();
                Log.Warning("[DJSCREEN QUEUE] REFRESH FORCED via manual refresh");
            }
            catch (Exception ex)
            {
                Log.Error("[DJSCREEN] Manual refresh failed: {Message}, StackTrace={StackTrace}", ex.Message, ex.StackTrace);
                SetWarningMessage($"Refresh failed: {ex.Message}");
            }
        }

        private void ScheduleQueueReevaluation()
        {
            try
            {
                Application.Current.Dispatcher.Invoke(() =>
                {
                    if (_queueDebounceTimer == null)
                    {
                        _queueDebounceTimer = new DispatcherTimer(DispatcherPriority.Background)
                        {
                            Interval = TimeSpan.FromMilliseconds(100)
                        };
                    }
                    else
                    {
                        _queueDebounceTimer.Interval = TimeSpan.FromMilliseconds(100);
                    }
                    _queueDebounceTimer.Stop();
                    _queueDebounceTimer.Tick -= QueueDebounceTimerOnTick;
                    _queueDebounceTimer.Tick += QueueDebounceTimerOnTick;
                    _queueDebounceTimer.Start();
                });
            }
            catch (Exception ex)
            {
                Log.Error("[DJSCREEN] Failed to schedule queue reevaluation: {Message}", ex.Message);
            }
        }

        private void QueueDebounceTimerOnTick(object? sender, EventArgs e)
        {
            if (_queueDebounceTimer == null)
            {
                return;
            }

            _queueDebounceTimer.Stop();
            SyncQueueSingerStatuses();
        }

        private void ScheduleSingerAggregation()
        {
            try
            {
                Application.Current.Dispatcher.Invoke(() =>
                {
                    if (_singerDebounceTimer == null)
                    {
                        _singerDebounceTimer = new DispatcherTimer(DispatcherPriority.Background)
                        {
                            Interval = TimeSpan.FromMilliseconds(100)
                        };
                    }
                    else
                    {
                        _singerDebounceTimer.Interval = TimeSpan.FromMilliseconds(100);
                    }
                    _singerDebounceTimer.Stop();
                    _singerDebounceTimer.Tick -= SingerDebounceTimerOnTick;
                    _singerDebounceTimer.Tick += SingerDebounceTimerOnTick;
                    _singerDebounceTimer.Start();
                });
            }
            catch (Exception ex)
            {
                Log.Error("[DJSCREEN] Failed to schedule singer aggregation: {Message}", ex.Message);
            }
        }

        private void SingerDebounceTimerOnTick(object? sender, EventArgs e)
        {
            if (_singerDebounceTimer == null)
            {
                return;
            }

            _singerDebounceTimer.Stop();
            SortSingers();
            SyncQueueSingerStatuses();
        }

        private bool ShouldIgnoreQueueUpdate(QueueUpdateMessage message)
        {
            if (message.QueueId == 0)
            {
                return false;
            }

            if (!_queueUpdateMetadata.TryGetValue(message.QueueId, out var metadata))
            {
                return false;
            }

            if (message.UpdateId.HasValue && metadata.UpdateId.HasValue && message.UpdateId == metadata.UpdateId)
            {
                return true;
            }

            if (message.Version.HasValue && metadata.Version.HasValue && message.Version <= metadata.Version)
            {
                return true;
            }

            if (message.UpdatedAtUtc.HasValue && metadata.UpdatedAtUtc.HasValue && message.UpdatedAtUtc <= metadata.UpdatedAtUtc)
            {
                return true;
            }

            return false;
        }

        private void UpdateQueueMetadata(QueueUpdateMessage message)
        {
            if (message.QueueId == 0)
            {
                return;
            }

            if (!_queueUpdateMetadata.TryGetValue(message.QueueId, out var metadata))
            {
                metadata = new QueueUpdateMetadata();
                _queueUpdateMetadata[message.QueueId] = metadata;
            }

            if (message.UpdateId.HasValue)
            {
                metadata.UpdateId = message.UpdateId;
            }
            if (message.UpdatedAtUtc.HasValue)
            {
                metadata.UpdatedAtUtc = message.UpdatedAtUtc;
            }
            if (message.Version.HasValue)
            {
                metadata.Version = message.Version;
            }
        }

        private bool ShouldIgnoreSingerUpdate(SingerStatusUpdateMessage message)
        {
            if (string.IsNullOrEmpty(message.UserId))
            {
                return false;
            }

            if (!_singerUpdateMetadata.TryGetValue(message.UserId, out var metadata))
            {
                return false;
            }

            if (message.UpdateId.HasValue && metadata.UpdateId.HasValue && message.UpdateId == metadata.UpdateId)
            {
                return true;
            }

            if (message.UpdatedAtUtc.HasValue && metadata.UpdatedAtUtc.HasValue && message.UpdatedAtUtc <= metadata.UpdatedAtUtc)
            {
                return true;
            }

            return false;
        }

        private void UpdateSingerMetadata(SingerStatusUpdateMessage message)
        {
            if (string.IsNullOrEmpty(message.UserId))
            {
                return;
            }

            if (!_singerUpdateMetadata.TryGetValue(message.UserId, out var metadata))
            {
                metadata = new SingerUpdateMetadata();
                _singerUpdateMetadata[message.UserId] = metadata;
            }

            if (message.UpdateId.HasValue)
            {
                metadata.UpdateId = message.UpdateId;
            }
            if (message.UpdatedAtUtc.HasValue)
            {
                metadata.UpdatedAtUtc = message.UpdatedAtUtc;
            }
        }

        private void ApplyQueueUpdate(QueueUpdateMessage message)
        {
            var normalizedAction = (message.Action ?? string.Empty).Trim().ToLowerInvariant();
            var existing = GetTrackedQueueEntry(message.QueueId);

            if (string.IsNullOrEmpty(normalizedAction) && message.Queue != null)
            {
                normalizedAction = existing == null ? "added" : "updated";
            }

            switch (normalizedAction)
            {
                case "deleted":
                case "removed":
                case "queue_removed":
                case "queue_deleted":
                    if (existing != null)
                    {
                        UnregisterQueueEntry(existing);
                        Log.Information("[DJSCREEN SIGNALR] Removed queue entry {QueueId} via SignalR", message.QueueId);
                    }
                    else
                    {
                        Log.Warning("[DJSCREEN SIGNALR] Received removal for unknown QueueId={QueueId}", message.QueueId);
                    }
                    break;
                default:
                    if (message.Queue == null)
                    {
                        Log.Warning("[DJSCREEN SIGNALR] Queue update for QueueId={QueueId} lacked payload. Request manual refresh if state diverges.", message.QueueId);
                        return;
                    }

                    if (existing == null)
                    {
                        var entry = new QueueEntryViewModel();
                        ApplyQueueDtoToEntry(entry, message.Queue);
                        RegisterQueueEntry(entry);
                        UpdateEntryVisibility(entry);
                        Log.Information("[DJSCREEN SIGNALR] Added queue entry {QueueId} via SignalR", entry.QueueId);
                    }
                    else
                    {
                        ApplyQueueDtoToEntry(existing, message.Queue);
                        UpdateEntryVisibility(existing);
                        Log.Information("[DJSCREEN SIGNALR] Updated queue entry {QueueId} via SignalR", existing.QueueId);
                    }
                    break;
            }

            RefreshQueueOrdering();
            LogQueueSummary("Updated");
            OnPropertyChanged(nameof(QueueEntries));
            SyncQueueSingerStatuses();
        }

        private void RefreshQueueOrdering()
        {
            var ordered = QueueEntries.OrderBy(q => q.Position).ToList();
            QueueEntries.Clear();
            foreach (var entry in ordered)
            {
                QueueEntries.Add(entry);
            }
        }

        private void ApplyQueueDtoToEntry(QueueEntry entry, EventQueueDto dto)
        {
            entry.QueueId = dto.QueueId;
            entry.EventId = dto.EventId;
            entry.SongId = dto.SongId;
            entry.SongTitle = dto.SongTitle;
            entry.SongArtist = dto.SongArtist;
            entry.YouTubeUrl = dto.YouTubeUrl;
            entry.RequestorUserName = dto.RequestorUserName;
            entry.RequestorDisplayName = dto.RequestorFullName;
            entry.Singers = dto.Singers?.ToList() ?? new List<string>();
            entry.Position = dto.Position;
            entry.Status = dto.Status;
            entry.IsActive = dto.IsActive;
            entry.WasSkipped = dto.WasSkipped;
            entry.IsCurrentlyPlaying = dto.IsCurrentlyPlaying;
            entry.SungAt = dto.SungAt;
            entry.IsOnBreak = dto.IsOnBreak;
            entry.IsOnHold = !string.IsNullOrWhiteSpace(dto.HoldReason) && !string.Equals(dto.HoldReason, "None", StringComparison.OrdinalIgnoreCase);
            entry.IsUpNext = dto.IsUpNext;
            entry.HoldReason = string.IsNullOrWhiteSpace(dto.HoldReason) || string.Equals(dto.HoldReason, "None", StringComparison.OrdinalIgnoreCase)
                ? null
                : dto.HoldReason;
            entry.IsSingerLoggedIn = dto.IsSingerLoggedIn;
            entry.IsSingerJoined = dto.IsSingerJoined;
            entry.IsSingerOnBreak = dto.IsSingerOnBreak;
            entry.IsServerCached = dto.IsServerCached;
            entry.IsMature = dto.IsMature;
            entry.NormalizationGain = dto.NormalizationGain;
            entry.FadeStartTime = dto.FadeStartTime;
            entry.IntroMuteDuration = dto.IntroMuteDuration;
        }

        private void ApplySingerUpdate(SingerStatusUpdateMessage message)
        {
            if (string.IsNullOrEmpty(message.UserId))
            {
                Log.Warning("[DJSCREEN SIGNALR] Singer update missing UserId; ignoring");
                return;
            }

            var singer = Singers.FirstOrDefault(s => s.UserId.Equals(message.UserId, StringComparison.OrdinalIgnoreCase));
            if (singer == null)
            {
                singer = new Singer
                {
                    UserId = message.UserId,
                    DisplayName = message.DisplayName ?? message.UserId,
                    UpdatedAt = DateTime.UtcNow
                };
                Singers.Add(singer);
                Log.Information("[DJSCREEN SIGNALR] Added singer {UserId} via SignalR", message.UserId);
            }

            if (!string.IsNullOrEmpty(message.DisplayName))
            {
                singer.DisplayName = message.DisplayName;
            }

            singer.IsLoggedIn = message.IsLoggedIn;
            singer.IsJoined = message.IsJoined;
            singer.IsOnBreak = message.IsOnBreak;
            singer.UpdatedAt = message.UpdatedAtUtc ?? DateTime.UtcNow;
        }

        private void ResetInitialSnapshotTrackers()
        {
            try
            {
                _initialQueueTcs?.TrySetCanceled();
                _initialSingersTcs?.TrySetCanceled();
            }
            catch (Exception ex)
            {
                Log.Warning("[DJSCREEN] Failed to cancel previous snapshot trackers: {Message}", ex.Message);
            }

            _initialQueueTcs = new TaskCompletionSource<bool>(TaskCreationOptions.RunContinuationsAsynchronously);
            _initialSingersTcs = new TaskCompletionSource<bool>(TaskCreationOptions.RunContinuationsAsynchronously);
        }

        private Task<bool> WaitForInitialQueueSnapshotAsync()
        {
            return _initialQueueTcs != null
                ? WaitForSnapshotAsync(_initialQueueTcs.Task, "queue")
                : Task.FromResult(false);
        }

        private Task<bool> WaitForInitialSingerSnapshotAsync()
        {
            return _initialSingersTcs != null
                ? WaitForSnapshotAsync(_initialSingersTcs.Task, "singers")
                : Task.FromResult(false);
        }

        private async Task<bool> WaitForSnapshotAsync(Task<bool> snapshotTask, string snapshotName)
        {
            var completedTask = await Task.WhenAny(snapshotTask, Task.Delay(_initialSnapshotTimeout));
            if (completedTask == snapshotTask)
            {
                return await snapshotTask;
            }

            Log.Warning("[DJSCREEN SIGNALR] Timed out waiting for initial {Snapshot} snapshot", snapshotName);
            return false;
        }

        private async Task EnsureInitialSnapshotsAsync()
        {
            var queueTask = WaitForInitialQueueSnapshotAsync();
            var singerTask = WaitForInitialSingerSnapshotAsync();

            var queueReceived = await queueTask;
            if (!queueReceived)
            {
                Log.Warning("[DJSCREEN SIGNALR] Falling back to REST queue snapshot for EventId={EventId}", _currentEventId);
                await LoadQueueData();
                _initialQueueTcs?.TrySetResult(true);
            }

            var singersReceived = await singerTask;
            if (!singersReceived)
            {
                Log.Warning("[DJSCREEN SIGNALR] Falling back to REST singers snapshot for EventId={EventId}", _currentEventId);
                await LoadSingersAsync();
                _initialSingersTcs?.TrySetResult(true);
            }

            await LoadSungCountAsync();
            ScheduleQueueReevaluation();
            ScheduleSingerAggregation();
        }

        // Initial queue and singer handlers are defined in partial classes

        private async void UserSessionService_SessionChanged(object? sender, EventArgs e)
        {
            try
            {
                Log.Information("[DJSCREEN] Session changed event received");
                if (!_isLoginWindowOpen)
                {
                    await UpdateAuthenticationState();
                }
                else
                {
                    Log.Information("[DJSCREEN] Skipped UpdateAuthenticationState due to open LoginWindow");
                }
            }
            catch (Exception ex)
            {
                Log.Error("[DJSCREEN] Failed to handle session changed event: {Message}, StackTrace={StackTrace}", ex.Message, ex.StackTrace);
                SetWarningMessage($"Failed to handle session change: {ex.Message}");
            }
        }

        private class RelayCommand : ICommand
        {
            private readonly Action<object?>? _execute;
            private readonly Func<object?, Task>? _executeAsync;
            private readonly Func<bool>? _canExecute;
            private bool _isExecuting;

            public RelayCommand(Action<object?> execute)
                : this(execute, null)
            {
            }

            public RelayCommand(Action<object?> execute, Func<bool>? canExecute)
            {
                _execute = execute ?? throw new ArgumentNullException(nameof(execute));
                _canExecute = canExecute;
            }

            public RelayCommand(Func<Task> execute, Func<bool>? canExecute)
            {
                if (execute == null)
                {
                    throw new ArgumentNullException(nameof(execute));
                }

                _executeAsync = _ => execute();
                _canExecute = canExecute;
            }

            public bool CanExecute(object? parameter)
            {
                return !_isExecuting && (_canExecute?.Invoke() ?? true);
            }

            public async void Execute(object? parameter)
            {
                if (!CanExecute(parameter))
                {
                    return;
                }

                if (_executeAsync != null)
                {
                    try
                    {
                        _isExecuting = true;
                        RaiseCanExecuteChanged();
                        await _executeAsync(parameter);
                    }
                    finally
                    {
                        _isExecuting = false;
                        RaiseCanExecuteChanged();
                    }
                }
                else
                {
                    _execute?.Invoke(parameter);
                }
            }

            public event EventHandler? CanExecuteChanged;

            public void RaiseCanExecuteChanged()
            {
                if (Application.Current?.Dispatcher?.CheckAccess() == true)
                {
                    CanExecuteChanged?.Invoke(this, EventArgs.Empty);
                }
                else
                {
                    Application.Current?.Dispatcher?.Invoke(() => CanExecuteChanged?.Invoke(this, EventArgs.Empty));
                }
            }
        }

        private sealed class QueueUpdateMetadata
        {
            public Guid? UpdateId { get; set; }
            public DateTime? UpdatedAtUtc { get; set; }
            public long? Version { get; set; }
        }

        private sealed class SingerUpdateMetadata
        {
            public Guid? UpdateId { get; set; }
            public DateTime? UpdatedAtUtc { get; set; }
        }
    }
}<|MERGE_RESOLUTION|>--- conflicted
+++ resolved
@@ -33,7 +33,6 @@
         private readonly SettingsService _settingsService = SettingsService.Instance;
         private readonly VideoCacheService? _videoCacheService;
         private readonly SignalRService? _signalRService;
-<<<<<<< HEAD
         private readonly CacheSyncService _cacheSyncService = null!;
         private readonly Dictionary<int, QueueUpdateMetadata> _queueUpdateMetadata = new();
         private readonly Dictionary<string, SingerUpdateMetadata> _singerUpdateMetadata = new(StringComparer.OrdinalIgnoreCase);
@@ -47,9 +46,6 @@
         private TaskCompletionSource<bool>? _initialQueueTcs;
         private TaskCompletionSource<bool>? _initialSingersTcs;
         private readonly TimeSpan _initialSnapshotTimeout = TimeSpan.FromSeconds(5);
-=======
-        private readonly CacheSyncService _cacheSyncService;
->>>>>>> c049b761
         private string? _currentEventId;
         private VideoPlayerWindow? _videoPlayerWindow;
         private int _preFadeVolume = 100;
@@ -113,7 +109,6 @@
         [ObservableProperty] private ShowState _currentShowState = ShowState.PreShow;
 
         public ICommand? ViewSungSongsCommand { get; }
-<<<<<<< HEAD
         public ICommand IncreaseBassBoostCommand { get; } = null!;
         public ICommand DecreaseBassBoostCommand { get; } = null!;
         public IAsyncRelayCommand ManualRefreshDataCommand { get; } = null!;
@@ -122,22 +117,6 @@
         {
             QueueEntries = new ObservableCollection<QueueEntryViewModel>();
             // ← Only place we ever assign a new collection
-=======
-        public ICommand GetReorderSuggestionsCommand => _getReorderSuggestionsCommand;
-        public ICommand IncreaseBassBoostCommand { get; }
-        public ICommand DecreaseBassBoostCommand { get; }
-
-        private readonly RelayCommand _getReorderSuggestionsCommand;
-
-        public DJScreenViewModel(VideoCacheService? videoCacheService = null)
-        {
-            _getReorderSuggestionsCommand = new RelayCommand(
-                async () => await GetReorderSuggestionsAsync(),
-                () => QueueEntries?.Count >= 3 && (CurrentEvent?.EventId ?? 0) > 0);
-            IncreaseBassBoostCommand = new RelayCommand(_ => BassBoost = Math.Min(20, BassBoost + 1));
-            DecreaseBassBoostCommand = new RelayCommand(_ => BassBoost = Math.Max(0, BassBoost - 1));
-            _cacheSyncService = new CacheSyncService(_apiService, _settingsService);
->>>>>>> c049b761
 
             try
             {
@@ -155,21 +134,12 @@
                 _userSessionService.SessionChanged += UserSessionService_SessionChanged;
                 Log.Information("[DJSCREEN VM] Subscribed to SessionChanged event");
                 ViewSungSongsCommand = new RelayCommand(ExecuteViewSungSongs);
-<<<<<<< HEAD
                 IncreaseBassBoostCommand = new RelayCommand(_ => BassBoost = Math.Min(20, BassBoost + 1));
                 DecreaseBassBoostCommand = new RelayCommand(_ => BassBoost = Math.Max(0, BassBoost - 1));
                 ManualRefreshDataCommand = new AsyncRelayCommand(ManualRefreshDataAsync);
                 UpdateAuthenticationStateInitial();
                 LoadLiveEventsAsync().GetAwaiter().GetResult();
                 IsAutoPlayEnabled = false;
-=======
-                UpdateAuthenticationStateInitial();
-                LoadLiveEventsAsync().GetAwaiter().GetResult();
-                InitializeOverlayBindings();
-                UpdateReorderCommandState();
-                _preFadeVolume = 100;
-                Log.Information("[VOLUME] Default pre-fade volume set to {Volume}%", _preFadeVolume);
->>>>>>> c049b761
                 Log.Information("[DJSCREEN VM] Initialized UI state in constructor");
                 Log.Information("[DJSCREEN VM] ViewModel instance created: {InstanceId}", GetHashCode());
             }
